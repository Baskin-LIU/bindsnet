import sys
import torch
import numpy as np
import matplotlib.pyplot as plt

from .feedback           import *
from ..analysis.plotting import *
from ..encoding          import bernoulli

plt.ion()

class Pipeline:
	'''
	Allows for the abstraction of the interaction between spiking neural network, environment (or dataset), and encoding of inputs into spike trains.
	'''
	def __init__(self, network, environment, encoding=bernoulli, feedback=no_feedback, **kwargs):
		'''
		Initializes the pipeline.
		
		Inputs:
		
			| :code:`network` (:code:`bindsnet.Network`): Arbitrary network object.
			| :code:`environment` (:code:`bindsnet.Environment`): Arbitrary environment.
			| :code:`encoding` (:code:`function`): Function to encode observations into spike trains.
			| :code:`feedback` (:code:`function`): Function to convert network outputs into environment inputs.
			| :code:`kwargs`:
			
				| :code:`plot` (:code:`bool`): Plot monitor variables.
				| :code:`render` (:code:`bool`): Show the environment.
				| :code:`plot_interval` (:code:`int`): Interval to update plots.
				| :code:`time` (:code:`int`): Time input is presented for to the network.
				| :code:`history` (:code:`int`): Number of observations to keep track of.
				| :code:`delta` (:code:`int`): Step size to save observations in history. 
				| :code:`output` (:code:`str`): String name of the layer from which to take output from.
		'''
		self.network = network
		self.env = environment
		self.encoding = encoding
		self.feedback = feedback
		
		self.iteration = 0
		self.ims_s, self.axes_s = None, None
		self.ims_v, self.axes_v = None, None
		
		# Setting kwargs.
		if 'time' in kwargs:
			self.time = kwargs['time']
		else:
			self.time = 1
		
		if 'render' in kwargs:
			self.render = kwargs['render']
		else:
			self.render = False
		
		if 'history' in kwargs and 'delta' in kwargs:
			self.delta = kwargs['delta']
			self.history_index = 0
			self.history = {i : torch.Tensor() for i in range(0, kwargs['history']*self.delta, self.delta)}
		else:
			self.history_index = 0
			self.history = {}
			self.delta = 1
		
		if 'plot' in kwargs:
			self.plot = kwargs['plot']
		else:
			self.plot = False
		
		if 'plot_interval' in kwargs:
			self.plot_interval = kwargs['plot_interval']
		else:
			self.plot_interval = 100
		
		if 'output' in kwargs:
			self.output = kwargs['output']
		else:
			self.output = None
			
		if self.plot:
<<<<<<< HEAD
			self.layers_to_plot = [layer for layer in self.network.layers]
			self.spike_record = {layer : torch.ByteTensor() for layer in self.layers_to_plot}
=======
			self.layer_to_plot = [layer for layer in kwargs['layer']]
			self.spike_record = {layer : torch.ByteTensor() for layer in self.layer_to_plot}
>>>>>>> 011ae333
			self.set_spike_data()
			self.plot_data()

		self.first = True

	def set_spike_data(self):
<<<<<<< HEAD
		for layer in self.layers_to_plot:
			self.spike_record[layer] = self.network.monitors['%s_spikes' % layer].get('s')
=======
		self.spike_record = {layer: self.network.monitors['%s_spikes' % layer].get('s') for layer in self.layer_to_plot}
>>>>>>> 011ae333

	def set_voltage_data(self):
		self.voltage_record = {layer : self.network.monitors['%s_voltages' % layer].get('v') for layer in set(self.layer_to_plot) - {'X'}}

	def step(self):
		'''
		Run an iteration of the pipeline.
		'''
		# Render game.
		if self.render:
			self.env.render()
			
		# Choose action based on readout neuron spiking
		action = self.feedback(self, output=self.output)
		
		# Run a step of the environment.
		self.obs, self.reward, self.done, info = self.env.step(action)

		# Store frame of history and encode the inputs
		if len(self.history) > 0:
			self.update_history()
			self.update_index()
			
		# Encode the observation using given encoder function
		if 'max_prob' in self.env.__dict__:
			self.encoded = self.encoding(self.obs, time=self.time, max_prob=self.env.max_prob)
		else:
			self.encoded = self.encoding(self.obs, time=self.time)
		
		# Run the network on the spike train-encoded inputs.
		self.network.run(inpts={'X' : self.encoded}, time=self.time)
		
<<<<<<< HEAD
		# Update counter
		if len(self.history) > 0:
			if self.iteration % self.delta == 0:
				if self.history_index != max(self.history.keys()):
					self.history_index += self.delta
				# Wrap around the history
				else:
					self.history_index %= max(self.history.keys())
						
=======
>>>>>>> 011ae333
		# Plot relevant data
		if self.plot and (self.iteration % self.plot_interval == 0):
			self.plot_data()
			#print ('sum of inhibition spikes: %d'%torch.sum(self.network.layers['I'].s))
			
			if len(self.history) > 0 and not self.iteration < len(self.history) * self.delta:  
#				self.plot_obs()
				pass
			
		self.iteration += 1

	def plot_obs(self):
		'''
		Plot the processed observation after difference against history
		'''
		if self.first:
			self.fig = plt.figure()
			axes = self.fig.add_subplot(111)
			self.im = axes.imshow(self.obs.numpy().reshape(self.env.obs_shape), cmap='gray')
			self.first = False
		else:
			self.im.set_data(self.obs.numpy().reshape(self.env.obs_shape))
			
	def plot_data(self):
		'''
		Plot desired variables.
		'''
		# Set latest data
		self.set_spike_data()
		self.set_voltage_data()
		
		# Initialize plots
		if self.ims_s is None and self.axes_s is None and self.ims_v is None and self.axes_v is None:
			self.ims_s, self.axes_s = plot_spikes(self.spike_record)
			self.ims_v, self.axes_v = plot_voltages(self.voltage_record)
		else: 
			# Update the plots dynamically
			self.ims_s, self.axes_s = plot_spikes(self.spike_record, ims=self.ims_s, axes=self.axes_s)
			self.ims_v, self.axes_v = plot_voltages(self.voltage_record, ims=self.ims_v, axes=self.axes_v)
		
		plt.pause(1e-8)

	def update_history(self):
		'''
		Updates the observations inside history by performing subtraction from 
		most recent observation and the sum of previous observations.
		
		If there are not enough observations to take a difference from, simply 
		store the observation without any subtraction.
		'''
		# Recording initial observations
		if self.iteration < len(self.history) * self.delta:
			# Store observation based on delta value
			if self.iteration % self.delta == 0:
				self.history[self.history_index] = self.obs
		else:
			# Take difference between stored frames and current frame
			temp = torch.clamp(self.obs - sum(self.history.values()), 0, 1)
							
			# Store observation based on delta value.
			if self.iteration % self.delta == 0:
				self.history[self.history_index] = self.obs
				
			self.obs = temp
				
	def update_index(self):
		'''
		Updates the index to keep track of history.
		
		For example: history = 4, delta = 3 will produce self.history = {0, 3, 6, 9}
						  and self.history_index will be updated according to self.delta
						  and will wrap around the history dictionary.
		'''
		if self.iteration % self.delta == 0:
			if self.history_index != max(self.history.keys()):
				self.history_index += self.delta
			# Wrap around the history
			else:
				self.history_index %= max(self.history.keys())	
					
	def normalize(self, source, target, norm):
		'''
		Normalize a connection in the pipeline's :code:`Network`.
		
		Inputs:
		
			:code:`source` (:code:`str`): Name of the pre-connection population.
			:code:`source` (:code:`str`): Name of the post-connection population.
			:code:`norm` (:code:`float`): Normalization constant of the connection weights.
		'''
		self.network.connections[(source, target)].normalize(norm)
	
	def _reset(self):
		'''
		Reset the pipeline.
		'''
		self.env.reset()
		self.network._reset()
		self.iteration = 0
		self.history = self.history = {i: torch.Tensor() for i in self.history}<|MERGE_RESOLUTION|>--- conflicted
+++ resolved
@@ -78,25 +78,15 @@
 			self.output = None
 			
 		if self.plot:
-<<<<<<< HEAD
 			self.layers_to_plot = [layer for layer in self.network.layers]
 			self.spike_record = {layer : torch.ByteTensor() for layer in self.layers_to_plot}
-=======
-			self.layer_to_plot = [layer for layer in kwargs['layer']]
-			self.spike_record = {layer : torch.ByteTensor() for layer in self.layer_to_plot}
->>>>>>> 011ae333
 			self.set_spike_data()
 			self.plot_data()
 
 		self.first = True
 
 	def set_spike_data(self):
-<<<<<<< HEAD
-		for layer in self.layers_to_plot:
-			self.spike_record[layer] = self.network.monitors['%s_spikes' % layer].get('s')
-=======
 		self.spike_record = {layer: self.network.monitors['%s_spikes' % layer].get('s') for layer in self.layer_to_plot}
->>>>>>> 011ae333
 
 	def set_voltage_data(self):
 		self.voltage_record = {layer : self.network.monitors['%s_voltages' % layer].get('v') for layer in set(self.layer_to_plot) - {'X'}}
@@ -129,25 +119,11 @@
 		# Run the network on the spike train-encoded inputs.
 		self.network.run(inpts={'X' : self.encoded}, time=self.time)
 		
-<<<<<<< HEAD
-		# Update counter
-		if len(self.history) > 0:
-			if self.iteration % self.delta == 0:
-				if self.history_index != max(self.history.keys()):
-					self.history_index += self.delta
-				# Wrap around the history
-				else:
-					self.history_index %= max(self.history.keys())
-						
-=======
->>>>>>> 011ae333
 		# Plot relevant data
 		if self.plot and (self.iteration % self.plot_interval == 0):
 			self.plot_data()
-			#print ('sum of inhibition spikes: %d'%torch.sum(self.network.layers['I'].s))
 			
 			if len(self.history) > 0 and not self.iteration < len(self.history) * self.delta:  
-#				self.plot_obs()
 				pass
 			
 		self.iteration += 1
