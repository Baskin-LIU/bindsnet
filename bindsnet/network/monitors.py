import os
import torch
import numpy as np
import pickle as p

from abc import ABC, abstractmethod
from typing import Union, Optional, Iterable, Dict

from .nodes import Nodes
from .topology import AbstractConnection


class AbstractMonitor(ABC):
    '''
    Abstract base class for state variable monitors.
<<<<<<< HEAD
    """
=======
    '''
    @abstractmethod
    def __init__(self):
        super().__init__()
>>>>>>> ccc2a9b7

    @abstractmethod
    def get(self):
        # language=rst
        """
        Abstract method stub for retrieving monitored state recording.
        :return: State variable recording.
        """
        pass

    @abstractmethod
    def record(self):
        # language=rst
        """
        Abstract method stub for recording monitored state variables.
        """
        pass

    @abstractmethod
<<<<<<< HEAD
    def reset_(self):
        # language=rst
        """
        Abstract method stub for resetting monitored state recording.
        """
=======
    def _reset(self):
>>>>>>> ccc2a9b7
        pass


class Monitor(AbstractMonitor):
<<<<<<< HEAD
    # language=rst
    """
    Records state variables of interest.
    """
    def __init__(self, obj: Union[Nodes, AbstractConnection], state_vars: Iterable[str], time: Optional[int]=None):
        # language=rst
        """
        Constructs a ``Monitor`` object.

        :param obj: An object to record state variables from during network simulation.
        :param state_vars: Iterable of strings indicating names of state variables to record.
        :param time: If not ``None``, pre-allocate memory for state variable recording.
        """
=======
    '''
    Records state variables of interest.
    '''
    def __init__(self, obj, state_vars, time=None):
        '''
        Constructs a :code:`Monitor` object.
        
        Inputs:
        
            | :code:`obj` (:code:`Object`): An object to record state variables from during network simulation.
            | :code:`state_vars` (:code:`list`): List of strings indicating names of state variables to record.
            | :code:`time` (:code:`int`): If not :code:`None`, pre-allocate memory for state variable recording.
        '''
>>>>>>> ccc2a9b7
        super().__init__()

        self.obj = obj
        self.state_vars = state_vars
        self.time = time

        if self.time is not None:
            self.i = 0

        # If no simulation time is specified, specify 0-dimensional recordings.
        if self.time is None:
            self.recording = {var : torch.Tensor() for var in self.state_vars}

        # If simulation time is specified, pre-allocate recordings in memory for speed.
        else:
<<<<<<< HEAD
            self.recording = {var : torch.zeros(*self.obj.__dict__[var].size(), self.time) for var in self.state_vars}

    def get(self, var: str) -> torch.Tensor:
        # language=rst
        """
        Return recording to user.

        :param var: State variable recording to return.
        :return: Tensor of shape ``[n_1, ..., n_k, time]``, where ``[n_1, ..., n_k]`` is the shape of the recorded
                 state variable.
        """
        return self.recording[var]

    def record(self) -> None:
        # language=rst
        """
=======
            self.recording = {var : torch.zeros(*self.obj.__dict__[var].size(),
                                                self.time) for var in self.state_vars}
        
    def get(self, var):
        '''
        Return recording to user.
        
        Inputs:
        
            | :code:`var` (:code:`str`): State variable recording to return.
        
        Returns:
        
            | (:code:`torch.Tensor`): Tensor of shape :code:`[n_1, ..., n_k, time]`,
            where :code:`[n_1, ..., n_k]` is the shape of the recorded state variable.
        '''
        return self.recording[var]


    def record(self):
        '''
>>>>>>> ccc2a9b7
        Appends the current value of the recorded state variables to the recording.
        '''
        if self.time is None:
            for v in self.state_vars:
                data = self.obj.__dict__[v].view(-1, 1).float()
                self.recording[v] = torch.cat([self.recording[v], data], -1)
        else:
            for v in self.state_vars:
                data = self.obj.__dict__[v].unsqueeze(-1)
                self.recording[v][..., self.i % self.time] = data.squeeze()

            self.i += 1

<<<<<<< HEAD
    def reset_(self) -> None:
        # language=rst
        """
        Resets recordings to empty ``torch.Tensor``s.
        """
=======

    def _reset(self):
        '''
        Resets recordings to empty :code:`torch.Tensor`s.
        '''
>>>>>>> ccc2a9b7
        # If no simulation time is specified, specify 0-dimensional recordings.
        if self.time is None:
            self.recording = {v: torch.Tensor() for v in self.state_vars}

        # If simulation time is specified, pre-allocate recordings in memory for speed.
        else:
            self.recording = {v: torch.zeros(*self.obj.__dict__[v].size(), self.time) for v in self.state_vars}
            self.i = 0


class NetworkMonitor(AbstractMonitor):
    '''
    Record state variables of all layers and connections.
<<<<<<< HEAD
    """
    def __init__(self, network: 'Network', layers: Optional[Iterable[str]]=None,
                 connections: Optional[Iterable[str]]=None, state_vars: Optional[Iterable[str]]=None,
                 time: Optional[int]=None):
        # language=rst
        """
        Constructs a ``NetworkMonitor`` object.

        :param network: Network to record state variables from.
        :param layers: Layers to record state variables from.
        :param connections: Connections to record state variables from.
        :param state_vars: List of strings indicating names of state variables to record.
        :param time: If not ``None``, pre-allocate memory for state variable recording.
        """
=======
    '''
    def __init__(self, network, layers=None, connections=None, state_vars=['v', 's', 'w'], time=None):
        '''
        Constructs a :code:`NetworkMonitor` object.
        
        Inputs:
        
            | :code:`network` (:code:`bindsnet.network.Network`): Network to record state variables from.
            | :code:`layers` (:code:`list(bindsnet.network.nodes.Nodes)`): Layers to record state variables from.
            | :code:`connections` (:code:`list(bindsnet.network.topology objects)`): Connections to record state variables from.
            | :code:`state_vars` (:code:`list`): List of strings indicating names of state variables to record.
            | :code:`time` (:code:`int`): If not :code:`None`, pre-allocate memory for state variable recording.
        '''
>>>>>>> ccc2a9b7
        super().__init__()

        self.network = network
        self.layers = layers if layers is not None else list(self.network.layers.keys())
        self.connections = connections if connections is not None else list(self.network.connections.keys())
        self.state_vars = state_vars if state_vars is not None else ('v', 's', 'w')
        self.time = time

        if self.time is not None:
            self.i = 0

        # Initialize empty recording.
        self.recording = {k : {} for k in self.layers + self.connections}

        # If no simulation time is specified, specify 0-dimensional recordings.
        if self.time is None:
            for v in self.state_vars:
                for l in self.layers:
                    if v in self.network.layers[l].__dict__:
                        self.recording[l][v] = torch.Tensor()

                for c in self.connections:
                    if v in self.network.connections[c].__dict__:
                        self.recording[c][v] = torch.Tensor()

        # If simulation time is specified, pre-allocate recordings in memory for speed.
        else:
            for v in self.state_vars:
                for l in self.layers:
                    if v in self.network.layers[l].__dict__:
                        self.recording[l][v] = torch.zeros(*self.network.layers[l].__dict__[v].size(), self.time)

                for c in self.connections:
                    if v in self.network.connections[c].__dict__:
<<<<<<< HEAD
                        self.recording[c][v] = torch.zeros(*self.network.connections[c].__dict__[v].size(), self.time)

    def get(self) -> Dict[str, Dict[str, Union[Nodes, AbstractConnection]]]:
        # language=rst
        """
        Return entire recording to user.

        :return: Dictionary of dictionary of all layers' and connections' recorded state variables.
        """
        return self.recording

    def record(self) -> None:
        # language=rst
        """
=======
                        self.recording[c][v] = torch.zeros(*self.network.connections[c].__dict__[v].size(),
                                                           self.time)
        
    def get(self):
        '''
        Return entire recording to user.
        
        Returns:
        
            | (:code:`dict[torch.Tensor]`): Dictionary of all layers' and connections' recorded state variables.
        '''
        return self.recording

    def record(self):
        '''
>>>>>>> ccc2a9b7
        Appends the current value of the recorded state variables to the recording.
        '''
        if self.time is None:
            for v in self.state_vars:
                for l in self.layers:
                    if v in self.network.layers[l].__dict__:
                        data = self.network.layers[l].__dict__[v].unsqueeze(-1).float()
                        self.recording[l][v] = torch.cat([self.recording[l][v], data], -1)

                for c in self.connections:
                    if v in self.network.connections[c].__dict__:
                        data = self.network.connections[c].__dict__[v].unsqueeze(-1)
                        self.recording[c][v] = torch.cat([self.recording[c][v],  data], -1)

        else:
            for v in self.state_vars:
                for l in self.layers:
                    if v in self.network.layers[l].__dict__:
                        data = self.network.layers[l].__dict__[v].float()
                        self.recording[l][v][..., self.i % self.time] = data

                for c in self.connections:
                    if v in self.network.connections[c].__dict__:
                        data = self.network.connections[c].__dict__[v]
                        self.recording[c][v][..., self.i % self.time] = data

            self.i += 1
<<<<<<< HEAD

    def save(self, path: str, fmt: str='npz') -> None:
        # language=rst
        """
        Write the recording dictionary out to file.

        :param path: The directory to which to write the monitor's recording.
        :param fmt: Type of file to write to disk. One of ``"pickle"`` or ``"npz"``.
        """
=======
    
    def save(self, path, fmt='npz'):
        '''
        Write the recording dictionary out to file.
        
        Inputs:
        
            | :code:`path` (:code:`str`): The directory to which to write the monitor's recording.
            | :code:`fmt` (:code:`str`): Type of file to write to disk. One of :code:`"pickle"` or :code:`"npz"`.
        '''
>>>>>>> ccc2a9b7
        if not os.path.exists(os.path.dirname(path)):
            os.makedirs(os.path.dirname(path))

        if fmt == 'npz':
            # Build a list of arrays to write to disk.
            arrays = {}
            for o in self.recording:
                if type(o) == tuple:
                    arrays.update({'_'.join(['-'.join(o), v]): self.recording[o][v] for v in self.recording[o]})
                elif type(o) == str:
                    arrays.update({'_'.join([o, v]): self.recording[o][v] for v in self.recording[o]})

            np.savez_compressed(path, **arrays)

        elif fmt == 'pickle':
            with open(path, 'wb') as f:
<<<<<<< HEAD
                torch.save(self.recording, f)

    def reset_(self) -> None:
        # language=rst
        """
        Resets recordings to empty ``torch.Tensors``.
        """
=======
                p.dump(self.recording, f, protocol=4)
        
    def _reset(self):
        '''
        Resets recordings to empty :code:`torch.Tensors`.
        '''
>>>>>>> ccc2a9b7
        # Reset to empty recordings
        self.recording = {k: {} for k in self.layers + self.connections}

        if self.time is not None:
            self.i = 0

        # If no simulation time is specified, specify 0-dimensional recordings.
        if self.time is None:
            for v in self.state_vars:
                for l in self.layers:
                    if v in self.network.layers[l].__dict__:
                        self.recording[l][v] = torch.Tensor()

                for c in self.connections:
                    if v in self.network.connections[c].__dict__:
                        self.recording[c][v] = torch.Tensor()

        # If simulation time is specified, pre-allocate recordings in memory for speed.
        else:
            for v in self.state_vars:
                for l in self.layers:
                    if v in self.network.layers[l].__dict__:
                        self.recording[l][v] = torch.zeros(self.network.layers[l].n, self.time)

                for c in self.connections:
                    if v in self.network.connections[c].__dict__:
                        self.recording[c][v] = torch.zeros(*self.network.connections[c].w.size(), self.time)<|MERGE_RESOLUTION|>--- conflicted
+++ resolved
@@ -1,7 +1,6 @@
 import os
 import torch
 import numpy as np
-import pickle as p
 
 from abc import ABC, abstractmethod
 from typing import Union, Optional, Iterable, Dict
@@ -11,16 +10,18 @@
 
 
 class AbstractMonitor(ABC):
-    '''
+    # language=rst
+    """
     Abstract base class for state variable monitors.
-<<<<<<< HEAD
-    """
-=======
-    '''
+    """
+
     @abstractmethod
     def __init__(self):
+        # language=rst
+        """
+        Abstract method stub for monitor constructor.
+        """
         super().__init__()
->>>>>>> ccc2a9b7
 
     @abstractmethod
     def get(self):
@@ -40,20 +41,15 @@
         pass
 
     @abstractmethod
-<<<<<<< HEAD
     def reset_(self):
         # language=rst
         """
         Abstract method stub for resetting monitored state recording.
         """
-=======
-    def _reset(self):
->>>>>>> ccc2a9b7
         pass
 
 
 class Monitor(AbstractMonitor):
-<<<<<<< HEAD
     # language=rst
     """
     Records state variables of interest.
@@ -67,21 +63,6 @@
         :param state_vars: Iterable of strings indicating names of state variables to record.
         :param time: If not ``None``, pre-allocate memory for state variable recording.
         """
-=======
-    '''
-    Records state variables of interest.
-    '''
-    def __init__(self, obj, state_vars, time=None):
-        '''
-        Constructs a :code:`Monitor` object.
-        
-        Inputs:
-        
-            | :code:`obj` (:code:`Object`): An object to record state variables from during network simulation.
-            | :code:`state_vars` (:code:`list`): List of strings indicating names of state variables to record.
-            | :code:`time` (:code:`int`): If not :code:`None`, pre-allocate memory for state variable recording.
-        '''
->>>>>>> ccc2a9b7
         super().__init__()
 
         self.obj = obj
@@ -97,7 +78,6 @@
 
         # If simulation time is specified, pre-allocate recordings in memory for speed.
         else:
-<<<<<<< HEAD
             self.recording = {var : torch.zeros(*self.obj.__dict__[var].size(), self.time) for var in self.state_vars}
 
     def get(self, var: str) -> torch.Tensor:
@@ -114,31 +94,8 @@
     def record(self) -> None:
         # language=rst
         """
-=======
-            self.recording = {var : torch.zeros(*self.obj.__dict__[var].size(),
-                                                self.time) for var in self.state_vars}
-        
-    def get(self, var):
-        '''
-        Return recording to user.
-        
-        Inputs:
-        
-            | :code:`var` (:code:`str`): State variable recording to return.
-        
-        Returns:
-        
-            | (:code:`torch.Tensor`): Tensor of shape :code:`[n_1, ..., n_k, time]`,
-            where :code:`[n_1, ..., n_k]` is the shape of the recorded state variable.
-        '''
-        return self.recording[var]
-
-
-    def record(self):
-        '''
->>>>>>> ccc2a9b7
         Appends the current value of the recorded state variables to the recording.
-        '''
+        """
         if self.time is None:
             for v in self.state_vars:
                 data = self.obj.__dict__[v].view(-1, 1).float()
@@ -150,19 +107,11 @@
 
             self.i += 1
 
-<<<<<<< HEAD
     def reset_(self) -> None:
         # language=rst
         """
         Resets recordings to empty ``torch.Tensor``s.
         """
-=======
-
-    def _reset(self):
-        '''
-        Resets recordings to empty :code:`torch.Tensor`s.
-        '''
->>>>>>> ccc2a9b7
         # If no simulation time is specified, specify 0-dimensional recordings.
         if self.time is None:
             self.recording = {v: torch.Tensor() for v in self.state_vars}
@@ -174,9 +123,9 @@
 
 
 class NetworkMonitor(AbstractMonitor):
-    '''
+    # language=rst
+    """
     Record state variables of all layers and connections.
-<<<<<<< HEAD
     """
     def __init__(self, network: 'Network', layers: Optional[Iterable[str]]=None,
                  connections: Optional[Iterable[str]]=None, state_vars: Optional[Iterable[str]]=None,
@@ -191,21 +140,6 @@
         :param state_vars: List of strings indicating names of state variables to record.
         :param time: If not ``None``, pre-allocate memory for state variable recording.
         """
-=======
-    '''
-    def __init__(self, network, layers=None, connections=None, state_vars=['v', 's', 'w'], time=None):
-        '''
-        Constructs a :code:`NetworkMonitor` object.
-        
-        Inputs:
-        
-            | :code:`network` (:code:`bindsnet.network.Network`): Network to record state variables from.
-            | :code:`layers` (:code:`list(bindsnet.network.nodes.Nodes)`): Layers to record state variables from.
-            | :code:`connections` (:code:`list(bindsnet.network.topology objects)`): Connections to record state variables from.
-            | :code:`state_vars` (:code:`list`): List of strings indicating names of state variables to record.
-            | :code:`time` (:code:`int`): If not :code:`None`, pre-allocate memory for state variable recording.
-        '''
->>>>>>> ccc2a9b7
         super().__init__()
 
         self.network = network
@@ -240,7 +174,6 @@
 
                 for c in self.connections:
                     if v in self.network.connections[c].__dict__:
-<<<<<<< HEAD
                         self.recording[c][v] = torch.zeros(*self.network.connections[c].__dict__[v].size(), self.time)
 
     def get(self) -> Dict[str, Dict[str, Union[Nodes, AbstractConnection]]]:
@@ -255,25 +188,8 @@
     def record(self) -> None:
         # language=rst
         """
-=======
-                        self.recording[c][v] = torch.zeros(*self.network.connections[c].__dict__[v].size(),
-                                                           self.time)
-        
-    def get(self):
-        '''
-        Return entire recording to user.
-        
-        Returns:
-        
-            | (:code:`dict[torch.Tensor]`): Dictionary of all layers' and connections' recorded state variables.
-        '''
-        return self.recording
-
-    def record(self):
-        '''
->>>>>>> ccc2a9b7
         Appends the current value of the recorded state variables to the recording.
-        '''
+        """
         if self.time is None:
             for v in self.state_vars:
                 for l in self.layers:
@@ -299,7 +215,6 @@
                         self.recording[c][v][..., self.i % self.time] = data
 
             self.i += 1
-<<<<<<< HEAD
 
     def save(self, path: str, fmt: str='npz') -> None:
         # language=rst
@@ -309,18 +224,6 @@
         :param path: The directory to which to write the monitor's recording.
         :param fmt: Type of file to write to disk. One of ``"pickle"`` or ``"npz"``.
         """
-=======
-    
-    def save(self, path, fmt='npz'):
-        '''
-        Write the recording dictionary out to file.
-        
-        Inputs:
-        
-            | :code:`path` (:code:`str`): The directory to which to write the monitor's recording.
-            | :code:`fmt` (:code:`str`): Type of file to write to disk. One of :code:`"pickle"` or :code:`"npz"`.
-        '''
->>>>>>> ccc2a9b7
         if not os.path.exists(os.path.dirname(path)):
             os.makedirs(os.path.dirname(path))
 
@@ -337,7 +240,6 @@
 
         elif fmt == 'pickle':
             with open(path, 'wb') as f:
-<<<<<<< HEAD
                 torch.save(self.recording, f)
 
     def reset_(self) -> None:
@@ -345,14 +247,6 @@
         """
         Resets recordings to empty ``torch.Tensors``.
         """
-=======
-                p.dump(self.recording, f, protocol=4)
-        
-    def _reset(self):
-        '''
-        Resets recordings to empty :code:`torch.Tensors`.
-        '''
->>>>>>> ccc2a9b7
         # Reset to empty recordings
         self.recording = {k: {} for k in self.layers + self.connections}
 
