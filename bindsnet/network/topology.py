--- conflicted
+++ resolved
@@ -3,11 +3,7 @@
 import numpy as np
 import torch.nn.functional as F
 
-<<<<<<< HEAD
 from typing import Union, Tuple, Optional
-=======
-from typing import Union, Tuple, Optional, Any
->>>>>>> 2af8f698
 from abc import ABC, abstractmethod
 from torch.nn.modules.utils import _pair
 
@@ -54,14 +50,6 @@
         self.wmax = kwargs.get('wmax', float('inf'))
         self.norm = kwargs.get('norm', None)
         self.decay = kwargs.get('decay', None)
-
-        # For reward-modulated learning rules.
-        self.e_trace = 0
-        self.tc_e_trace = 0.04
-        self.p_plus = 0
-        self.tc_plus = 0.05
-        self.p_minus = 0
-        self.tc_minus = 0.05
 
         self.update_rule = self.update_rule(
             connection=self, nu=self.nu
