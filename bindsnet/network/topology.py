from abc import ABC, abstractmethod
from typing import Union, Tuple, Optional, Sequence

import numpy as np
import torch
from torch.nn import Module, Parameter
import torch.nn.functional as F
from torch.nn.modules.utils import _pair

from .nodes import Nodes, CSRMNodes


class AbstractConnection(ABC, Module):
    # language=rst
    """
    Abstract base method for connections between ``Nodes``.
    """

    def __init__(
        self,
        source: Nodes,
        target: Nodes,
        nu: Optional[Union[float, Sequence[float]]] = None,
        reduction: Optional[callable] = None,
        weight_decay: float = 0.0,
        **kwargs
    ) -> None:
        # language=rst
        """
        Constructor for abstract base class for connection objects.

        :param source: A layer of nodes from which the connection originates.
        :param target: A layer of nodes to which the connection connects.
        :param nu: Learning rate for both pre- and post-synaptic events.
        :param reduction: Method for reducing parameter updates along the minibatch
            dimension.
        :param weight_decay: Constant multiple to decay weights by on each iteration.

        Keyword arguments:

        :param LearningRule update_rule: Modifies connection parameters according to
            some rule.
        :param float wmin: The minimum value on the connection weights.
        :param float wmax: The maximum value on the connection weights.
        :param float norm: Total weight per target neuron normalization.
        """
        super().__init__()

        assert isinstance(source, Nodes), "Source is not a Nodes object"
        assert isinstance(target, Nodes), "Target is not a Nodes object"

        self.source = source
        self.target = target

        # self.nu = nu
        self.weight_decay = weight_decay
        self.reduction = reduction

        from ..learning import NoOp

        self.update_rule = kwargs.get("update_rule", NoOp)
        self.wmin = kwargs.get("wmin", -np.inf)
        self.wmax = kwargs.get("wmax", np.inf)
        self.norm = kwargs.get("norm", None)
        self.decay = kwargs.get("decay", None)

        if self.update_rule is None:
            self.update_rule = NoOp

        self.update_rule = self.update_rule(
            connection=self,
            nu=nu,
            reduction=reduction,
            weight_decay=weight_decay,
            **kwargs
        )

    @abstractmethod
    def compute(self, s: torch.Tensor) -> None:
        # language=rst
        """
        Compute pre-activations of downstream neurons given spikes of upstream neurons.

        :param s: Incoming spikes.
        """
        pass

    @abstractmethod
    def update(self, **kwargs) -> None:
        # language=rst
        """
        Compute connection's update rule.

        Keyword arguments:

        :param bool learning: Whether to allow connection updates.
        :param ByteTensor mask: Boolean mask determining which weights to clamp to zero.
        """
        learning = kwargs.get("learning", True)

        if learning:
            self.update_rule.update(**kwargs)

        mask = kwargs.get("mask", None)
        if mask is not None:
            self.w.masked_fill_(mask, 0)

    @abstractmethod
    def reset_state_variables(self) -> None:
        # language=rst
        """
        Contains resetting logic for the connection.
        """
        pass


class Connection(AbstractConnection):
    # language=rst
    """
    Specifies synapses between one or two populations of neurons.
    """

    def __init__(
        self,
        source: Nodes,
        target: Nodes,
        nu: Optional[Union[float, Sequence[float]]] = None,
        reduction: Optional[callable] = None,
        weight_decay: float = 0.0,
        **kwargs
    ) -> None:
        # language=rst
        """
        Instantiates a :code:`Connection` object.

        :param source: A layer of nodes from which the connection originates.
        :param target: A layer of nodes to which the connection connects.
        :param nu: Learning rate for both pre- and post-synaptic events.
        :param reduction: Method for reducing parameter updates along the minibatch
            dimension.
        :param weight_decay: Constant multiple to decay weights by on each iteration.

        Keyword arguments:

        :param LearningRule update_rule: Modifies connection parameters according to
            some rule.
        :param torch.Tensor w: Strengths of synapses.
        :param torch.Tensor b: Target population bias.
        :param float wmin: Minimum allowed value on the connection weights.
        :param float wmax: Maximum allowed value on the connection weights.
        :param float norm: Total weight per target neuron normalization constant.
        """
        super().__init__(source, target, nu, reduction, weight_decay, **kwargs)

        w = kwargs.get("w", None)
        if w is None:
            if self.wmin == -np.inf or self.wmax == np.inf:
                w = torch.clamp(torch.rand(source.n, target.n), self.wmin, self.wmax)
            else:
                w = self.wmin + torch.rand(source.n, target.n) * (self.wmax - self.wmin)
        else:
            if self.wmin != -np.inf or self.wmax != np.inf:
                w = torch.clamp(torch.as_tensor(w), self.wmin, self.wmax)

        self.w = Parameter(w, requires_grad=False)

        b = kwargs.get("b", None)
        if b is not None:
            self.b = Parameter(b, requires_grad=False)
        else:
            self.b = None

        if isinstance(self.target, CSRMNodes):
            self.s_w = None

    def compute(self, s: torch.Tensor) -> torch.Tensor:
        # language=rst
        """
        Compute pre-activations given spikes using connection weights.

        :param s: Incoming spikes.
        :return: Incoming spikes multiplied by synaptic weights (with or without
                 decaying spike activation).
        """
        # Compute multiplication of spike activations by weights and add bias.
        if self.b is None:
            post = s.view(s.size(0), -1).float() @ self.w
        else:
            post = s.view(s.size(0), -1).float() @ self.w + self.b
        return post.view(s.size(0), *self.target.shape)

    def compute_window(self, s: torch.Tensor) -> torch.Tensor:
        # language=rst
        """"""

        if self.s_w == None:
            # Construct a matrix of shape batch size * window size * dimension of layer
            self.s_w = torch.zeros(
                self.target.batch_size, self.target.res_window_size, *self.source.shape
            )

        # Add the spike vector into the first in first out matrix of windowed (res) spike trains
        self.s_w = torch.cat((self.s_w[:, 1:, :], s[:, None, :]), 1)

        # Compute multiplication of spike activations by weights and add bias.
        if self.b is None:
            post = (
                self.s_w.view(self.s_w.size(0), self.s_w.size(1), -1).float() @ self.w
            )
        else:
            post = (
                self.s_w.view(self.s_w.size(0), self.s_w.size(1), -1).float() @ self.w
                + self.b
            )

        return post.view(
            self.s_w.size(0), self.target.res_window_size, *self.target.shape
        )

    def update(self, **kwargs) -> None:
        # language=rst
        """
        Compute connection's update rule.
        """
        super().update(**kwargs)

    def normalize(self) -> None:
        # language=rst
        """
        Normalize weights so each target neuron has sum of connection weights equal to
        ``self.norm``.
        """
        if self.norm is not None:
            w_abs_sum = self.w.abs().sum(0).unsqueeze(0)
            w_abs_sum[w_abs_sum == 0] = 1.0
            self.w *= self.norm / w_abs_sum

    def reset_state_variables(self) -> None:
        # language=rst
        """
        Contains resetting logic for the connection.
        """
        super().reset_state_variables()


class Conv2dConnection(AbstractConnection):
    # language=rst
    """
    Specifies convolutional synapses between one or two populations of neurons.
    """

    def __init__(
        self,
        source: Nodes,
        target: Nodes,
        kernel_size: Union[int, Tuple[int, int]],
        stride: Union[int, Tuple[int, int]] = 1,
        padding: Union[int, Tuple[int, int]] = 0,
        dilation: Union[int, Tuple[int, int]] = 1,
        nu: Optional[Union[float, Sequence[float]]] = None,
        reduction: Optional[callable] = None,
        weight_decay: float = 0.0,
        **kwargs
    ) -> None:
        # language=rst
        """
        Instantiates a ``Conv2dConnection`` object.

        :param source: A layer of nodes from which the connection originates.
        :param target: A layer of nodes to which the connection connects.
        :param kernel_size: Horizontal and vertical size of convolutional kernels.
        :param stride: Horizontal and vertical stride for convolution.
        :param padding: Horizontal and vertical padding for convolution.
        :param dilation: Horizontal and vertical dilation for convolution.
        :param nu: Learning rate for both pre- and post-synaptic events.
        :param reduction: Method for reducing parameter updates along the minibatch
            dimension.
        :param weight_decay: Constant multiple to decay weights by on each iteration.

        Keyword arguments:

        :param LearningRule update_rule: Modifies connection parameters according to
            some rule.
        :param torch.Tensor w: Strengths of synapses.
        :param torch.Tensor b: Target population bias.
        :param float wmin: Minimum allowed value on the connection weights.
        :param float wmax: Maximum allowed value on the connection weights.
        :param float norm: Total weight per target neuron normalization constant.
        """
        super().__init__(source, target, nu, reduction, weight_decay, **kwargs)

        self.kernel_size = _pair(kernel_size)
        self.stride = _pair(stride)
        self.padding = _pair(padding)
        self.dilation = _pair(dilation)

        self.in_channels, input_height, input_width = (
            source.shape[0],
            source.shape[1],
            source.shape[2],
        )
        self.out_channels, output_height, output_width = (
            target.shape[0],
            target.shape[1],
            target.shape[2],
        )

        width = (
            input_height - self.kernel_size[0] + 2 * self.padding[0]
        ) / self.stride[0] + 1
        height = (
            input_width - self.kernel_size[1] + 2 * self.padding[1]
        ) / self.stride[1] + 1
        shape = (self.in_channels, self.out_channels, int(width), int(height))

        error = (
            "Target dimensionality must be (out_channels, ?,"
            "(input_height - filter_height + 2 * padding_height) / stride_height + 1,"
            "(input_width - filter_width + 2 * padding_width) / stride_width + 1"
        )

        assert (
            target.shape[0] == shape[1]
            and target.shape[1] == shape[2]
            and target.shape[2] == shape[3]
        ), error

        w = kwargs.get("w", None)
        if w is None:
            if self.wmin == -np.inf or self.wmax == np.inf:
                w = torch.clamp(
                    torch.rand(self.out_channels, self.in_channels, *self.kernel_size),
                    self.wmin,
                    self.wmax,
                )
            else:
                w = (self.wmax - self.wmin) * torch.rand(
                    self.out_channels, self.in_channels, *self.kernel_size
                )
                w += self.wmin
        else:
            if self.wmin != -np.inf or self.wmax != np.inf:
                w = torch.clamp(w, self.wmin, self.wmax)

        self.w = Parameter(w, requires_grad=False)
        self.b = Parameter(
            kwargs.get("b", torch.zeros(self.out_channels)),
            requires_grad=False,
        )

    def compute(self, s: torch.Tensor) -> torch.Tensor:
        # language=rst
        """
        Compute convolutional pre-activations given spikes using layer weights.

        :param s: Incoming spikes.
        :return: Incoming spikes multiplied by synaptic weights (with or without
            decaying spike activation).
        """
        return F.conv2d(
            s.float(),
            self.w,
            self.b,
            stride=self.stride,
            padding=self.padding,
            dilation=self.dilation,
        )

    def update(self, **kwargs) -> None:
        # language=rst
        """
        Compute connection's update rule.
        """
        super().update(**kwargs)

    def normalize(self) -> None:
        # language=rst
        """
        Normalize weights along the first axis according to total weight per target
        neuron.
        """
        if self.norm is not None:
            # get a view and modify in place
            w = self.w.view(
<<<<<<< HEAD
                self.w.size(0) * self.w.size(1),
                self.w.size(2) * self.w.size(3),
=======
                self.w.shape[0] * self.w.shape[1], self.w.shape[2] * self.w.shape[3]
>>>>>>> 45c701f7
            )

            for fltr in range(w.shape[0]):
                w[fltr] *= self.norm / w[fltr].sum(0)

    def reset_state_variables(self) -> None:
        # language=rst
        """
        Contains resetting logic for the connection.
        """
        super().reset_state_variables()


class MaxPool2dConnection(AbstractConnection):
    # language=rst
    """
    Specifies max-pooling synapses between one or two populations of neurons by keeping
    online estimates of maximally firing neurons.
    """

    def __init__(
        self,
        source: Nodes,
        target: Nodes,
        kernel_size: Union[int, Tuple[int, int]],
        stride: Union[int, Tuple[int, int]] = 1,
        padding: Union[int, Tuple[int, int]] = 0,
        dilation: Union[int, Tuple[int, int]] = 1,
        **kwargs
    ) -> None:
        # language=rst
        """
        Instantiates a ``MaxPool2dConnection`` object.

        :param source: A layer of nodes from which the connection originates.
        :param target: A layer of nodes to which the connection connects.
        :param kernel_size: Horizontal and vertical size of convolutional kernels.
        :param stride: Horizontal and vertical stride for convolution.
        :param padding: Horizontal and vertical padding for convolution.
        :param dilation: Horizontal and vertical dilation for convolution.

        Keyword arguments:

        :param decay: Decay rate of online estimates of average firing activity.
        """
        super().__init__(source, target, None, None, 0.0, **kwargs)

        self.kernel_size = _pair(kernel_size)
        self.stride = _pair(stride)
        self.padding = _pair(padding)
        self.dilation = _pair(dilation)

        self.register_buffer("firing_rates", torch.zeros(source.s.shape))

    def compute(self, s: torch.Tensor) -> torch.Tensor:
        # language=rst
        """
        Compute max-pool pre-activations given spikes using online firing rate
        estimates.

        :param s: Incoming spikes.
        :return: Incoming spikes multiplied by synaptic weights (with or without
            decaying spike activation).
        """
        self.firing_rates -= self.decay * self.firing_rates
        self.firing_rates += s.float().squeeze()

        _, indices = F.max_pool2d(
            self.firing_rates,
            kernel_size=self.kernel_size,
            stride=self.stride,
            padding=self.padding,
            dilation=self.dilation,
            return_indices=True,
        )

        return s.flatten(2).gather(2, indices.flatten(2)).view_as(indices).float()

    def update(self, **kwargs) -> None:
        # language=rst
        """
        Compute connection's update rule.
        """
        super().update(**kwargs)

    def normalize(self) -> None:
        # language=rst
        """
        No weights -> no normalization.
        """
        pass

    def reset_state_variables(self) -> None:
        # language=rst
        """
        Contains resetting logic for the connection.
        """
        super().reset_state_variables()

        self.firing_rates = torch.zeros(self.source.s.shape)


class LocalConnection(AbstractConnection):
    # language=rst
    """
    Specifies a locally connected connection between one or two populations of neurons.
    """

    def __init__(
        self,
        source: Nodes,
        target: Nodes,
        kernel_size: Union[int, Tuple[int, int]],
        stride: Union[int, Tuple[int, int]],
        n_filters: int,
        nu: Optional[Union[float, Sequence[float]]] = None,
        reduction: Optional[callable] = None,
        weight_decay: float = 0.0,
        **kwargs
    ) -> None:
        # language=rst
        """
        Instantiates a ``LocalConnection`` object. Source population should be
        two-dimensional.

        Neurons in the post-synaptic population are ordered by receptive field; that is,
        if there are ``n_conv`` neurons in each post-synaptic patch, then the first
        ``n_conv`` neurons in the post-synaptic population correspond to the first
        receptive field, the second ``n_conv`` to the second receptive field, and so on.

        :param source: A layer of nodes from which the connection originates.
        :param target: A layer of nodes to which the connection connects.
        :param kernel_size: Horizontal and vertical size of convolutional kernels.
        :param stride: Horizontal and vertical stride for convolution.
        :param n_filters: Number of locally connected filters per pre-synaptic region.
        :param nu: Learning rate for both pre- and post-synaptic events.
        :param reduction: Method for reducing parameter updates along the minibatch
            dimension.
        :param weight_decay: Constant multiple to decay weights by on each iteration.

        Keyword arguments:

        :param LearningRule update_rule: Modifies connection parameters according to
            some rule.
        :param torch.Tensor w: Strengths of synapses.
        :param torch.Tensor b: Target population bias.
        :param float wmin: Minimum allowed value on the connection weights.
        :param float wmax: Maximum allowed value on the connection weights.
        :param float norm: Total weight per target neuron normalization constant.
        :param Tuple[int, int] input_shape: Shape of input population if it's not
            ``[sqrt, sqrt]``.
        """
        super().__init__(source, target, nu, reduction, weight_decay, **kwargs)

        kernel_size = _pair(kernel_size)
        stride = _pair(stride)

        self.kernel_size = kernel_size
        self.stride = stride
        self.n_filters = n_filters

        shape = kwargs.get("input_shape", None)
        if shape is None:
            sqrt = int(np.sqrt(source.n))
            shape = _pair(sqrt)

        if kernel_size == shape:
            conv_size = [1, 1]
        else:
            conv_size = (
                int((shape[0] - kernel_size[0]) / stride[0]) + 1,
                int((shape[1] - kernel_size[1]) / stride[1]) + 1,
            )

        self.conv_size = conv_size

        conv_prod = int(np.prod(conv_size))
        kernel_prod = int(np.prod(kernel_size))

        assert (
            target.n == n_filters * conv_prod
        ), "Target layer size must be n_filters * (kernel_size ** 2)."

        locations = torch.zeros(
            kernel_size[0], kernel_size[1], conv_size[0], conv_size[1]
        ).long()
        for c1 in range(conv_size[0]):
            for c2 in range(conv_size[1]):
                for k1 in range(kernel_size[0]):
                    for k2 in range(kernel_size[1]):
                        location = (
                            c1 * stride[0] * shape[1]
                            + c2 * stride[1]
                            + k1 * shape[0]
                            + k2
                        )
                        locations[k1, k2, c1, c2] = location

        self.register_buffer("locations", locations.view(kernel_prod, conv_prod))
        w = kwargs.get("w", None)

        if w is None:
            w = torch.zeros(source.n, target.n)
            for f in range(n_filters):
                for c in range(conv_prod):
                    for k in range(kernel_prod):
                        if self.wmin == -np.inf or self.wmax == np.inf:
                            w[self.locations[k, c], f * conv_prod + c] = np.clip(
                                np.random.rand(), self.wmin, self.wmax
                            )
                        else:
                            w[
                                self.locations[k, c], f * conv_prod + c
                            ] = self.wmin + np.random.rand() * (self.wmax - self.wmin)
        else:
            if self.wmin != -np.inf or self.wmax != np.inf:
                w = torch.clamp(w, self.wmin, self.wmax)

        self.w = Parameter(w, requires_grad=False)

        self.register_buffer("mask", self.w == 0)

        self.b = Parameter(kwargs.get("b", torch.zeros(target.n)), requires_grad=False)

        if self.norm is not None:
            self.norm *= kernel_prod

    def compute(self, s: torch.Tensor) -> torch.Tensor:
        # language=rst
        """
        Compute pre-activations given spikes using layer weights.

        :param s: Incoming spikes.
        :return: Incoming spikes multiplied by synaptic weights (with or without
            decaying spike activation).
        """
        # Compute multiplication of pre-activations by connection weights.
        a_post = (
            s.float().view(s.size(0), -1) @ self.w.view(self.source.n, self.target.n)
            + self.b
        )
        return a_post.view(*self.target.shape)

    def update(self, **kwargs) -> None:
        # language=rst
        """
        Compute connection's update rule.

        Keyword arguments:

        :param ByteTensor mask: Boolean mask determining which weights to clamp to zero.
        """
        if kwargs["mask"] is None:
            kwargs["mask"] = self.mask

        super().update(**kwargs)

    def normalize(self) -> None:
        # language=rst
        """
        Normalize weights so each target neuron has sum of connection weights equal to
        ``self.norm``.
        """
        if self.norm is not None:
            w = self.w.view(self.source.n, self.target.n)
            w *= self.norm / self.w.sum(0).view(1, -1)

    def reset_state_variables(self) -> None:
        # language=rst
        """
        Contains resetting logic for the connection.
        """
        super().reset_state_variables()


class MeanFieldConnection(AbstractConnection):
    # language=rst
    """
    A connection between one or two populations of neurons which computes a summary of
    the pre-synaptic population to use as weighted input to the post-synaptic
    population.
    """

    def __init__(
        self,
        source: Nodes,
        target: Nodes,
        nu: Optional[Union[float, Sequence[float]]] = None,
        weight_decay: float = 0.0,
        **kwargs
    ) -> None:
        # language=rst
        """
        Instantiates a :code:`MeanFieldConnection` object.
        :param source: A layer of nodes from which the connection originates.
        :param target: A layer of nodes to which the connection connects.
        :param nu: Learning rate for both pre- and post-synaptic events.
        :param weight_decay: Constant multiple to decay weights by on each iteration.
        Keyword arguments:
        :param LearningRule update_rule: Modifies connection parameters according to
            some rule.
        :param torch.Tensor w: Strengths of synapses.
        :param float wmin: Minimum allowed value on the connection weights.
        :param float wmax: Maximum allowed value on the connection weights.
        :param float norm: Total weight per target neuron normalization constant.
        """
        super().__init__(source, target, nu, weight_decay, **kwargs)

        w = kwargs.get("w", None)
        if w is None:
            if self.wmin == -np.inf or self.wmax == np.inf:
                w = torch.clamp((torch.randn(1)[0] + 1) / 10, self.wmin, self.wmax)
            else:
                w = self.wmin + ((torch.randn(1)[0] + 1) / 10) * (self.wmax - self.wmin)
        else:
            if self.wmin != -np.inf or self.wmax != np.inf:
                w = torch.clamp(w, self.wmin, self.wmax)

        self.w = Parameter(w, requires_grad=False)

    def compute(self, s: torch.Tensor) -> torch.Tensor:
        # language=rst
        """
        Compute pre-activations given spikes using layer weights.
        :param s: Incoming spikes.
        :return: Incoming spikes multiplied by synaptic weights (with or without
            decaying spike activation).
        """
        # Compute multiplication of mean-field pre-activation by connection weights.
        return s.float().mean() * self.w

    def update(self, **kwargs) -> None:
        # language=rst
        """
        Compute connection's update rule.
        """
        super().update(**kwargs)

    def normalize(self) -> None:
        # language=rst
        """
        Normalize weights so each target neuron has sum of connection weights equal to
        ``self.norm``.
        """
        if self.norm is not None:
            self.w = self.w.view(1, self.target.n)
            self.w *= self.norm / self.w.sum()
            self.w = self.w.view(1, *self.target.shape)

    def reset_state_variables(self) -> None:
        # language=rst
        """
        Contains resetting logic for the connection.
        """
        super().reset_state_variables()


class SparseConnection(AbstractConnection):
    # language=rst
    """
    Specifies sparse synapses between one or two populations of neurons.
    """

    def __init__(
        self,
        source: Nodes,
        target: Nodes,
        nu: Optional[Union[float, Sequence[float]]] = None,
        reduction: Optional[callable] = None,
        weight_decay: float = None,
        **kwargs
    ) -> None:
        # language=rst
        """
        Instantiates a :code:`Connection` object with sparse weights.

        :param source: A layer of nodes from which the connection originates.
        :param target: A layer of nodes to which the connection connects.
        :param nu: Learning rate for both pre- and post-synaptic events.
        :param reduction: Method for reducing parameter updates along the minibatch
            dimension.
        :param weight_decay: Constant multiple to decay weights by on each iteration.

        Keyword arguments:

        :param torch.Tensor w: Strengths of synapses.
        :param float sparsity: Fraction of sparse connections to use.
        :param LearningRule update_rule: Modifies connection parameters according to
            some rule.
        :param float wmin: Minimum allowed value on the connection weights.
        :param float wmax: Maximum allowed value on the connection weights.
        :param float norm: Total weight per target neuron normalization constant.
        """
        super().__init__(source, target, nu, reduction, weight_decay, **kwargs)

        w = kwargs.get("w", None)
        self.sparsity = kwargs.get("sparsity", None)

        assert (
            w is not None
            and self.sparsity is None
            or w is None
            and self.sparsity is not None
        ), 'Only one of "weights" or "sparsity" must be specified'

        if w is None and self.sparsity is not None:
            i = torch.bernoulli(
                1 - self.sparsity * torch.ones(*source.shape, *target.shape)
            )
            if self.wmin == -np.inf or self.wmax == np.inf:
                v = torch.clamp(
                    torch.rand(*source.shape, *target.shape)[i.byte()],
                    self.wmin,
                    self.wmax,
                )
            else:
                v = self.wmin + torch.rand(*source.shape, *target.shape)[i.byte()] * (
                    self.wmax - self.wmin
                )
            w = torch.sparse.FloatTensor(i.nonzero().t(), v)
        elif w is not None and self.sparsity is None:
            assert w.is_sparse, "Weight matrix is not sparse (see torch.sparse module)"
            if self.wmin != -np.inf or self.wmax != np.inf:
                w = torch.clamp(w, self.wmin, self.wmax)

        self.w = Parameter(w, requires_grad=False)

    def compute(self, s: torch.Tensor) -> torch.Tensor:
        # language=rst
        """
        Compute convolutional pre-activations given spikes using layer weights.

        :param s: Incoming spikes.
        :return: Incoming spikes multiplied by synaptic weights (with or without
            decaying spike activation).
        """
        return torch.mm(self.w, s.unsqueeze(-1).float()).squeeze(-1)

    def update(self, **kwargs) -> None:
        # language=rst
        """
        Compute connection's update rule.
        """
        pass

    def normalize(self) -> None:
        # language=rst
        """
        Normalize weights along the first axis according to total weight per target
        neuron.
        """
        pass

    def reset_state_variables(self) -> None:
        # language=rst
        """
        Contains resetting logic for the connection.
        """
        super().reset_state_variables()<|MERGE_RESOLUTION|>--- conflicted
+++ resolved
@@ -382,12 +382,7 @@
         if self.norm is not None:
             # get a view and modify in place
             w = self.w.view(
-<<<<<<< HEAD
-                self.w.size(0) * self.w.size(1),
-                self.w.size(2) * self.w.size(3),
-=======
                 self.w.shape[0] * self.w.shape[1], self.w.shape[2] * self.w.shape[3]
->>>>>>> 45c701f7
             )
 
             for fltr in range(w.shape[0]):
